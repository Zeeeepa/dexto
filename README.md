# Saiki

<p align="center">
  <img src="https://img.shields.io/badge/License-Elastic%202.0-blue.svg" alt="License: Elastic License 2.0">
  <img src="https://img.shields.io/badge/Node.js-16+-green.svg" alt="Node.js: 16+">
  <a href="https://discord.gg/GwxwQs8CN5"><img src="https://img.shields.io/badge/Discord-Join%20Chat-7289da?logo=discord&logoColor=white&style=flat" alt="Discord"></a>
</p>

> Your command center for controlling computers, applications and services with natural language - connect once, command everything.

## 📑 Table of Contents
<<<<<<< HEAD
- [🌟 Overview](#overview)
- [🚀 Getting Started](#getting-started)
- [💻 Use Cases](#use-cases)
- [⚙️ Configuration](#configuration)
- [🔌 Extensions](#extensions)
- [📚 Documentation](#documentation)
- [🤝 Contributing](#contributing)
- [📜 License](#license)
=======
- [🌟 Overview](#-overview)
- [🚀 Getting Started](#-getting-started)
- [💻 Use Cases](#-use-cases)
- [⚙️ Configuration](#️-configuration)
- [🔌 Extensions](#-extensions)
- [📚 Documentation](#-documentation)
- [🤝 Contributing](#-contributing)
- [📜 License](#-license)
>>>>>>> 523fed89

## 🌟 Overview

Saiki is an AI Agent that makes it easy to use computers, applications and services using natural language. You type what you want to do and Saiki figures out which tools to use and how to execute them correctly.

What makes Saiki powerful for developers:

1. **Build Custom Agents**: Connect one or more tools to create specialized agents for your specific workflows and domains. Saiki's modular design means you can add exactly the capabilities you need.

2. **Flexible Integration**: Easily connect to existing systems and services using the Model Context Protocol (MCP). Integrate with GitHub, filesystem operations, terminal commands, and more without complex setups.

3. **Customizable Interfaces**: Create tailored interfaces for your specific use cases - from CLI to web interfaces. Saiki's architecture separates the AI logic from the presentation layer.

Saiki eliminates the need to learn different syntaxes or switch between multiple tools. Whether you're automating development workflows, creating specialized assistants, or building productivity tools, Saiki provides the foundation you need.

## 🚀 Getting Started

### Prerequisites
- Node.js 16+
- npm
- OpenAI API key

### Quick Start

1. **Install and build:**
```bash
git clone <repository-url> && cd saiki
npm install
npm run build
```

2. **Configure your API key:**
```bash
echo "OPENAI_API_KEY=your_openai_api_key_here" > .env
```

3. **Launch Saiki:**
```bash
npm start
```

That's it! You're now ready to interact with Saiki through the command line.

## 💻 Use Cases

Here are some examples of what you can do with Saiki:

### Code Operations
```
> Find all TODO comments in the src directory
> Create a new React component called UserProfile
> Show me files changed in the last commit
```

### Development Workflow
```
> Start the dev server
> Run tests for the auth module
> Show available npm scripts
```

### File Management
```
> Find all files modified in the last week
> Create a new directory called "reports"
> Zip all log files into an archive
```
<<<<<<< HEAD

### GitHub Integration
```
> Show open pull requests on this repository
> Create an issue for the performance bug
> Check the status of the CI pipeline
```

=======

### GitHub Integration
```
> Show open pull requests on this repository
> Create an issue for the performance bug
> Check the status of the CI pipeline
```

>>>>>>> 523fed89
## ⚙️ Configuration

Saiki uses a simple JSON configuration file (`configuration/mcp.json`) to define which tools you want to connect:

```json
{
    "mcpServers": {
        "github": {
            "command": "npx",
            "args": ["-y", "@modelcontextprotocol/server-github"],
            "env": {
                "GITHUB_PERSONAL_ACCESS_TOKEN": "your-github-token"
            }
        },
        "filesystem": {
            "command": "npx",
            "args": ["-y", "@modelcontextprotocol/server-filesystem", "."]
        }
    },
    "llm": {
        "provider": "openai",
        "model": "gpt-4",
        "apiKey": "env:OPENAI_API_KEY",
        "providerOptions": {
            "temperature": 0.7,
            "maxTokens": 1000
        }
    }
}
```

Use a custom configuration file:
```bash
npm start -- --config-file path/to/your/config.json
```

## 🔌 Extensions

Saiki's power comes from its extensibility. You can easily add new capabilities by:

1. **Using Existing Tool Servers**: Connect pre-built MCP-compatible servers like GitHub, filesystem, terminal, etc.

2. **Creating Custom Servers**: Build your own tool servers to add specialized functionality.

Popular tool servers:
- GitHub: Manage repositories, issues, PRs
- Filesystem: File and directory operations
- Terminal: Run shell commands
- Desktop Commander: Control desktop applications

For creating custom servers, check out the [MCP Documentation](https://github.com/microsoft/MCP/blob/main/specification/specification.md).

## 📚 Documentation

For more detailed information:

- [Architecture Overview](./docs/architecture.md) - How Saiki works under the hood
- [Configuration Guide](./configuration/configuration.md) - Detailed configuration options
- [Example Usage](./docs/examples.md) - More usage examples
- [Troubleshooting](./docs/troubleshooting.md) - Solutions to common issues
<<<<<<< HEAD
- [Adding a New LLM Service](./src/ai/llm/README.md) - How to add support for new LLM providers
=======
>>>>>>> 523fed89

## 🤝 Contributing

We welcome contributions! Here's how you can help:

- **Add Tool Configurations**: Connect existing MCP-compatible servers
- **Build Examples**: Create example scripts or use cases
- **Create Custom Servers**: Build new MCP-compatible servers
- **Report Issues**: Help us identify bugs or suggest features

Ready to contribute? Fork the repo, make your changes, and submit a pull request!

Resources:
- [Smithery.ai](https://smithery.ai/) - Browse MCP servers
- [MCP Documentation](https://modelcontextprotocol.io/introduction)
- [MCP TypeScript SDK](https://github.com/modelcontextprotocol/typescript-sdk)

## 📜 License

Saiki is licensed under the Elastic License 2.0 (ELv2). See the [LICENSE](./LICENSE) file for details.<|MERGE_RESOLUTION|>--- conflicted
+++ resolved
@@ -7,9 +7,9 @@
 </p>
 
 > Your command center for controlling computers, applications and services with natural language - connect once, command everything.
+> Your command center for controlling computers, applications and services with natural language - connect once, command everything.
 
 ## 📑 Table of Contents
-<<<<<<< HEAD
 - [🌟 Overview](#overview)
 - [🚀 Getting Started](#getting-started)
 - [💻 Use Cases](#use-cases)
@@ -18,19 +18,20 @@
 - [📚 Documentation](#documentation)
 - [🤝 Contributing](#contributing)
 - [📜 License](#license)
-=======
-- [🌟 Overview](#-overview)
-- [🚀 Getting Started](#-getting-started)
-- [💻 Use Cases](#-use-cases)
-- [⚙️ Configuration](#️-configuration)
-- [🔌 Extensions](#-extensions)
-- [📚 Documentation](#-documentation)
-- [🤝 Contributing](#-contributing)
-- [📜 License](#-license)
->>>>>>> 523fed89
 
 ## 🌟 Overview
 
+Saiki is an AI Agent that makes it easy to use computers, applications and services using natural language. You type what you want to do and Saiki figures out which tools to use and how to execute them correctly.
+
+What makes Saiki powerful for developers:
+
+1. **Build Custom Agents**: Connect one or more tools to create specialized agents for your specific workflows and domains. Saiki's modular design means you can add exactly the capabilities you need.
+
+2. **Flexible Integration**: Easily connect to existing systems and services using the Model Context Protocol (MCP). Integrate with GitHub, filesystem operations, terminal commands, and more without complex setups.
+
+3. **Customizable Interfaces**: Create tailored interfaces for your specific use cases - from CLI to web interfaces. Saiki's architecture separates the AI logic from the presentation layer.
+
+Saiki eliminates the need to learn different syntaxes or switch between multiple tools. Whether you're automating development workflows, creating specialized assistants, or building productivity tools, Saiki provides the foundation you need.
 Saiki is an AI Agent that makes it easy to use computers, applications and services using natural language. You type what you want to do and Saiki figures out which tools to use and how to execute them correctly.
 
 What makes Saiki powerful for developers:
@@ -51,9 +52,12 @@
 - OpenAI API key
 
 ### Quick Start
+### Quick Start
 
 1. **Install and build:**
-```bash
+1. **Install and build:**
+```bash
+git clone <repository-url> && cd saiki
 git clone <repository-url> && cd saiki
 npm install
 npm run build
@@ -62,6 +66,9 @@
 2. **Configure your API key:**
 ```bash
 echo "OPENAI_API_KEY=your_openai_api_key_here" > .env
+2. **Configure your API key:**
+```bash
+echo "OPENAI_API_KEY=your_openai_api_key_here" > .env
 ```
 
 3. **Launch Saiki:**
@@ -70,12 +77,16 @@
 ```
 
 That's it! You're now ready to interact with Saiki through the command line.
+That's it! You're now ready to interact with Saiki through the command line.
 
 ## 💻 Use Cases
+## 💻 Use Cases
 
 Here are some examples of what you can do with Saiki:
+Here are some examples of what you can do with Saiki:
 
 ### Code Operations
+```
 ```
 > Find all TODO comments in the src directory
 > Create a new React component called UserProfile
@@ -84,6 +95,7 @@
 
 ### Development Workflow
 ```
+```
 > Start the dev server
 > Run tests for the auth module
 > Show available npm scripts
@@ -95,7 +107,6 @@
 > Create a new directory called "reports"
 > Zip all log files into an archive
 ```
-<<<<<<< HEAD
 
 ### GitHub Integration
 ```
@@ -104,7 +115,15 @@
 > Check the status of the CI pipeline
 ```
 
-=======
+## ⚙️ Configuration
+
+Saiki uses a simple JSON configuration file (`configuration/mcp.json`) to define which tools you want to connect:
+### File Management
+```
+> Find all files modified in the last week
+> Create a new directory called "reports"
+> Zip all log files into an archive
+```
 
 ### GitHub Integration
 ```
@@ -113,7 +132,6 @@
 > Check the status of the CI pipeline
 ```
 
->>>>>>> 523fed89
 ## ⚙️ Configuration
 
 Saiki uses a simple JSON configuration file (`configuration/mcp.json`) to define which tools you want to connect:
@@ -124,10 +142,15 @@
         "github": {
             "command": "npx",
             "args": ["-y", "@modelcontextprotocol/server-github"],
+            "args": ["-y", "@modelcontextprotocol/server-github"],
             "env": {
+                "GITHUB_PERSONAL_ACCESS_TOKEN": "your-github-token"
                 "GITHUB_PERSONAL_ACCESS_TOKEN": "your-github-token"
             }
         },
+        "filesystem": {
+            "command": "npx",
+            "args": ["-y", "@modelcontextprotocol/server-filesystem", "."]
         "filesystem": {
             "command": "npx",
             "args": ["-y", "@modelcontextprotocol/server-filesystem", "."]
@@ -141,10 +164,16 @@
             "temperature": 0.7,
             "maxTokens": 1000
         }
+        "apiKey": "env:OPENAI_API_KEY",
+        "providerOptions": {
+            "temperature": 0.7,
+            "maxTokens": 1000
+        }
     }
 }
 ```
 
+Use a custom configuration file:
 Use a custom configuration file:
 ```bash
 npm start -- --config-file path/to/your/config.json
@@ -174,15 +203,14 @@
 - [Configuration Guide](./configuration/configuration.md) - Detailed configuration options
 - [Example Usage](./docs/examples.md) - More usage examples
 - [Troubleshooting](./docs/troubleshooting.md) - Solutions to common issues
-<<<<<<< HEAD
 - [Adding a New LLM Service](./src/ai/llm/README.md) - How to add support for new LLM providers
-=======
->>>>>>> 523fed89
 
 ## 🤝 Contributing
 
 We welcome contributions! Here's how you can help:
-
+We welcome contributions! Here's how you can help:
+
+- **Add Tool Configurations**: Connect existing MCP-compatible servers
 - **Add Tool Configurations**: Connect existing MCP-compatible servers
 - **Build Examples**: Create example scripts or use cases
 - **Create Custom Servers**: Build new MCP-compatible servers
@@ -194,6 +222,15 @@
 - [Smithery.ai](https://smithery.ai/) - Browse MCP servers
 - [MCP Documentation](https://modelcontextprotocol.io/introduction)
 - [MCP TypeScript SDK](https://github.com/modelcontextprotocol/typescript-sdk)
+- **Create Custom Servers**: Build new MCP-compatible servers
+- **Report Issues**: Help us identify bugs or suggest features
+
+Ready to contribute? Fork the repo, make your changes, and submit a pull request!
+
+Resources:
+- [Smithery.ai](https://smithery.ai/) - Browse MCP servers
+- [MCP Documentation](https://modelcontextprotocol.io/introduction)
+- [MCP TypeScript SDK](https://github.com/modelcontextprotocol/typescript-sdk)
 
 ## 📜 License
 
